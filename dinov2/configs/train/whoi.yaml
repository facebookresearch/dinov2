--- conflicted
+++ resolved
@@ -74,11 +74,7 @@
   drop_path_rate: 0
   layerscale: 1.0e-05
   drop_path_uniform: true
-<<<<<<< HEAD
   pretrained_weights: ''
-=======
-  pretrained_weights: '/fast/AG_Kainmueller/plankton/checkpoints/dinov2_vits14_pretrain.pth'
->>>>>>> c452ffab
   ffn_layer: "mlp"
   block_chunks: 0
   qkv_bias: true
@@ -117,11 +113,7 @@
   local_crops_scale:
   - 0.05
   - 0.32
-<<<<<<< HEAD
   global_crops_size: 224
-=======
-  global_crops_size: 518
->>>>>>> c452ffab
   local_crops_size: 98
 evaluation:
   eval_period_iterations: 12500
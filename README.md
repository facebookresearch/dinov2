--- conflicted
+++ resolved
@@ -1,15 +1,3 @@
-<<<<<<< HEAD
-### Running via the HF Dataloader
-
-```bash
-# Train with any HuggingFace dataset using config
-python dinov2/train/train.py --config-name=config_based_example
-
-# Still works with original approach  
-python dinov2/train/train.py --config-name=ssl_default_config
-```
-
-=======
 # Work In Progress!
 
 ### Completed
@@ -32,7 +20,6 @@
 
 
 ## Original README from Meta
->>>>>>> 3dd1c995
 
 :new: [2025-06-11] *Added dino.txt inference code, following [DINOv2 Meets Text: A Unified Framework for Image- and Pixel-Level Vision-Language Alignment](https://arxiv.org/abs/2412.16334).*
 

build/
dist/
*.egg-info/
**/__pycache__/

**/.ipynb_checkpoints
**/.ipynb_checkpoints/**

*.swp

.vscode/
wandb/
<<<<<<< HEAD
dinov2/
*.sh~
.DS_Store
=======
.DS_Store
*.sh~
>>>>>>> 2b52ad63
<|MERGE_RESOLUTION|>--- conflicted
+++ resolved
@@ -10,11 +10,6 @@
 
 .vscode/
 wandb/
-<<<<<<< HEAD
-dinov2/
+dinov2/.DS_Store
 *.sh~
 .DS_Store
-=======
-.DS_Store
-*.sh~
->>>>>>> 2b52ad63

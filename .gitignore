--- conflicted
+++ resolved
@@ -6,12 +6,7 @@
 **/.ipynb_checkpoints/**
 
 *.swp
-<<<<<<< HEAD
-
-.vscode/
-
-outputs/
-=======
 .vscode/
 .venv/
->>>>>>> 7793e5a4
+
+outputs/